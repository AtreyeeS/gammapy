# Licensed under a 3-clause BSD style license - see LICENSE.rst
import pytest
import json
import numpy as np
from numpy.testing import assert_allclose
import astropy.units as u
from astropy.coordinates import SkyCoord
from astropy.table import Table
from regions import CircleSkyRegion
from gammapy.catalog import SourceCatalog3FHL
from gammapy.data import GTI
from gammapy.datasets import Datasets, MapDataset, MapDatasetOnOff
from gammapy.datasets.map import RAD_AXIS_DEFAULT
from gammapy.irf import (
    EDispKernelMap,
    EDispMap,
    EnergyDispersion2D,
    EffectiveAreaTable2D,
    EnergyDependentMultiGaussPSF,
    PSFMap,
)

from gammapy.makers.utils import make_map_exposure_true_energy, make_psf_map
from gammapy.maps import (
    Map,
    MapAxis,
    WcsGeom,
    WcsNDMap,
    RegionGeom,
    HpxGeom,
)
from gammapy.maps.io import JsonQuantityEncoder
from gammapy.modeling import Fit
from gammapy.modeling.models import (
    FoVBackgroundModel,
    GaussianSpatialModel,
    Models,
    PointSpatialModel,
    PowerLawSpectralModel,
    SkyModel,
    DiskSpatialModel,
)
from gammapy.utils.testing import mpl_plot_check, requires_data, requires_dependency


@pytest.fixture
def geom_hpx():
    axis = MapAxis.from_energy_bounds("1 TeV", "10 TeV", nbin=3)

    energy_axis_true = MapAxis.from_energy_bounds(
        "1 TeV", "10 TeV", nbin=4, name="energy_true"
    )

    geom = HpxGeom.create(nside=32, axes=[axis], frame="galactic")

    return {"geom": geom, "energy_axis_true": energy_axis_true}


@pytest.fixture
def geom_hpx_partial():
    axis = MapAxis.from_energy_bounds("1 TeV", "10 TeV", nbin=3)

    energy_axis_true = MapAxis.from_energy_bounds(
        "1 TeV", "10 TeV", nbin=4, name="energy_true"
    )

    geom = HpxGeom.create(
        nside=32, axes=[axis], frame="galactic", region="DISK(110.,75.,10.)"
    )

    return {"geom": geom, "energy_axis_true": energy_axis_true}


@pytest.fixture
def geom():
    axis = MapAxis.from_energy_bounds("0.1 TeV", "10 TeV", nbin=2)
    return WcsGeom.create(
        skydir=(266.40498829, -28.93617776),
        binsz=0.02,
        width=(2, 2),
        frame="icrs",
        axes=[axis],
    )


@pytest.fixture
def geom1():
    e_axis = MapAxis.from_energy_bounds("0.1 TeV", "10 TeV", nbin=20)
    t_axis = MapAxis.from_bounds(0, 10, 2, name="time", unit="s")
    return WcsGeom.create(
        skydir=(266.40498829, -28.93617776),
        binsz=0.02,
        width=(3, 2),
        frame="icrs",
        axes=[e_axis, t_axis],
    )


@pytest.fixture
def geom_etrue():
    axis = MapAxis.from_energy_bounds("0.1 TeV", "10 TeV", nbin=3, name="energy_true")
    return WcsGeom.create(
        skydir=(266.40498829, -28.93617776),
        binsz=0.02,
        width=(2, 2),
        frame="icrs",
        axes=[axis],
    )


@pytest.fixture
def geom_image():
    energy = np.logspace(-1.0, 1.0, 2)
    axis = MapAxis.from_edges(energy, name="energy", unit=u.TeV, interp="log")
    return WcsGeom.create(
        skydir=(0, 0), binsz=0.02, width=(2, 2), frame="galactic", axes=[axis]
    )


def get_exposure(geom_etrue):
    filename = (
        "$GAMMAPY_DATA/cta-1dc/caldb/data/cta/1dc/bcf/South_z20_50h/irf_file.fits"
    )
    aeff = EffectiveAreaTable2D.read(filename, hdu="EFFECTIVE AREA")

    exposure_map = make_map_exposure_true_energy(
        pointing=SkyCoord(1, 0.5, unit="deg", frame="galactic"),
        livetime=1 * u.hr,
        aeff=aeff,
        geom=geom_etrue,
    )
    return exposure_map


def get_psf():
    filename = (
        "$GAMMAPY_DATA/cta-1dc/caldb/data/cta/1dc/bcf/South_z20_50h/irf_file.fits"
    )
    psf = EnergyDependentMultiGaussPSF.read(filename, hdu="POINT SPREAD FUNCTION")

    geom = WcsGeom.create(
        skydir=(0, 0),
        frame="galactic",
        binsz=2,
        width=(2, 2),
        axes=[RAD_AXIS_DEFAULT, psf.axes["energy_true"]],
    )

    return make_psf_map(
        psf=psf,
        pointing=SkyCoord(0, 0.5, unit="deg", frame="galactic"),
        geom=geom,
        exposure_map=Map.from_geom(geom.squash("rad"), unit="cm2 s"),
    )


@requires_data()
def get_edisp(geom, geom_etrue):
    filename = "$GAMMAPY_DATA/hess-dl3-dr1/data/hess_dl3_dr1_obs_id_020136.fits.gz"
    edisp2d = EnergyDispersion2D.read(filename, hdu="EDISP")
    energy = geom.axes["energy"].edges
    energy_true = geom_etrue.axes["energy_true"].edges
    edisp_kernel = edisp2d.to_edisp_kernel(
        offset="1.2 deg", energy=energy, energy_true=energy_true
    )
    edisp = EDispKernelMap.from_edisp_kernel(edisp_kernel)
    return edisp


@pytest.fixture
def sky_model():
    spatial_model = GaussianSpatialModel(
        lon_0="0.2 deg", lat_0="0.1 deg", sigma="0.2 deg", frame="galactic"
    )
    spectral_model = PowerLawSpectralModel(
        index=3, amplitude="1e-11 cm-2 s-1 TeV-1", reference="1 TeV"
    )
    return SkyModel(
        spatial_model=spatial_model, spectral_model=spectral_model, name="test-model"
    )


def get_map_dataset(geom, geom_etrue, edisp="edispmap", name="test", **kwargs):
    """Returns a MapDataset"""
    # define background model
    background = Map.from_geom(geom)
    background.data += 0.2

    psf = get_psf()
    exposure = get_exposure(geom_etrue)

    e_reco = geom.axes["energy"]
    e_true = geom_etrue.axes["energy_true"]

    if edisp == "edispmap":
        edisp = EDispMap.from_diagonal_response(energy_axis_true=e_true)
        data = exposure.get_spectrum(geom.center_skydir).data
        edisp.exposure_map.data = np.repeat(data, 2, axis=-1)
    elif edisp == "edispkernelmap":
        edisp = EDispKernelMap.from_diagonal_response(
            energy_axis=e_reco, energy_axis_true=e_true
        )
        data = exposure.get_spectrum(geom.center_skydir).data
        edisp.exposure_map.data = np.repeat(data, 2, axis=-1)
    else:
        edisp = None

    # define fit mask
    center = SkyCoord("0.2 deg", "0.1 deg", frame="galactic")
    circle = CircleSkyRegion(center=center, radius=1 * u.deg)
    mask_fit = geom.region_mask([circle])

    models = FoVBackgroundModel(dataset_name=name)

    return MapDataset(
        models=models,
        exposure=exposure,
        background=background,
        psf=psf,
        edisp=edisp,
        mask_fit=mask_fit,
        name=name,
        **kwargs,
    )


@requires_data()
def test_map_dataset_str(sky_model, geom, geom_etrue):
    dataset = get_map_dataset(geom, geom_etrue)

    bkg_model = FoVBackgroundModel(dataset_name=dataset.name)
    dataset.models = [sky_model, bkg_model]

    dataset.counts = dataset.npred()
    dataset.mask_safe = dataset.mask_fit
    assert "MapDataset" in str(dataset)
    assert "(frozen)" in str(dataset)
    assert "background" in str(dataset)

    dataset.mask_safe = None
    assert "MapDataset" in str(dataset)


def test_map_dataset_str_empty():
    dataset = MapDataset()
    assert "MapDataset" in str(dataset)


@requires_data()
def test_fake(sky_model, geom, geom_etrue):
    """Test the fake dataset"""
    dataset = get_map_dataset(geom, geom_etrue)

    bkg_model = FoVBackgroundModel(dataset_name=dataset.name)
    dataset.models = [sky_model, bkg_model]

    npred = dataset.npred()
    assert np.all(npred.data >= 0)  # npred must be positive
    dataset.counts = npred
    real_dataset = dataset.copy()
    dataset.fake(314)

    assert real_dataset.counts.data.shape == dataset.counts.data.shape
    assert_allclose(real_dataset.counts.data.sum(), 9525.299054, rtol=1e-5)
    assert_allclose(dataset.counts.data.sum(), 9711)


@requires_data()
def test_different_exposure_unit(sky_model, geom):
    energy_range_true = np.logspace(2, 4, 3)
    axis = MapAxis.from_edges(
        energy_range_true, name="energy_true", unit="GeV", interp="log"
    )
    geom_gev = geom.to_image().to_cube([axis])
    dataset = get_map_dataset(geom, geom_gev, edisp="None")

    bkg_model = FoVBackgroundModel(dataset_name=dataset.name)
    dataset.models = [sky_model, bkg_model]

    npred = dataset.npred()

    assert_allclose(npred.data[0, 50, 50], 6.086019, rtol=1e-2)


@pytest.mark.parametrize(("edisp_mode"), ["edispmap", "edispkernelmap"])
@requires_data()
def test_to_spectrum_dataset(sky_model, geom, geom_etrue, edisp_mode):

    dataset_ref = get_map_dataset(geom, geom_etrue, edisp=edisp_mode)

    bkg_model = FoVBackgroundModel(dataset_name=dataset_ref.name)
    dataset_ref.models = [sky_model, bkg_model]

    dataset_ref.counts = dataset_ref.npred_background() * 0.0
    dataset_ref.counts.data[1, 50, 50] = 1
    dataset_ref.counts.data[1, 60, 50] = 1

    gti = GTI.create([0 * u.s], [1 * u.h], reference_time="2010-01-01T00:00:00")
    dataset_ref.gti = gti
    on_region = CircleSkyRegion(center=geom.center_skydir, radius=0.05 * u.deg)
    spectrum_dataset = dataset_ref.to_spectrum_dataset(on_region)
    spectrum_dataset_corrected = dataset_ref.to_spectrum_dataset(
        on_region, containment_correction=True
    )
    mask = np.ones_like(dataset_ref.counts, dtype="bool")
    mask[1, 40:60, 40:60] = False
    dataset_ref.mask_safe = Map.from_geom(dataset_ref.counts.geom, data=mask)
    spectrum_dataset_mask = dataset_ref.to_spectrum_dataset(on_region)

    assert np.sum(spectrum_dataset.counts.data) == 1
    assert spectrum_dataset.data_shape == (2, 1, 1)
    assert spectrum_dataset.background.geom.axes[0].nbin == 2
    assert spectrum_dataset.exposure.geom.axes[0].nbin == 3
    assert spectrum_dataset.exposure.unit == "m2s"

    energy_axis = geom.axes["energy"]
    assert (
        spectrum_dataset.edisp.get_edisp_kernel(energy_axis=energy_axis)
        .axes["energy"]
        .nbin
        == 2
    )
    assert (
        spectrum_dataset.edisp.get_edisp_kernel(energy_axis=energy_axis)
        .axes["energy_true"]
        .nbin
        == 3
    )

    assert_allclose(spectrum_dataset.edisp.exposure_map.data[1], 3.070917e09, rtol=1e-5)
    assert np.sum(spectrum_dataset_mask.counts.data) == 0
    assert spectrum_dataset_mask.data_shape == (2, 1, 1)
    assert spectrum_dataset_corrected.exposure.unit == "m2s"

    assert_allclose(spectrum_dataset.exposure.data[1], 3.070884e09, rtol=1e-5)
    assert_allclose(spectrum_dataset_corrected.exposure.data[1], 2.05201e09, rtol=1e-5)


@requires_data()
def test_energy_range(sky_model, geom1, geom_etrue):
    sky_coord1 = SkyCoord(266.5, -29.3, unit="deg")
    region1 = CircleSkyRegion(sky_coord1, 0.5 * u.deg)
    mask1 = geom1.region_mask([region1]) & geom1.energy_mask(1 * u.TeV, 7 * u.TeV)
    sky_coord2 = SkyCoord(266.5, -28.7, unit="deg")
    region2 = CircleSkyRegion(sky_coord2, 0.5 * u.deg)
    mask2 = geom1.region_mask([region2]) & geom1.energy_mask(2 * u.TeV, 8 * u.TeV)
    mask3 = geom1.energy_mask(3 * u.TeV, 6 * u.TeV)

    mask_safe = Map.from_geom(geom1, data=(mask1 | mask2 | mask3).data)
    dataset = get_map_dataset(geom1, geom_etrue, edisp=None, mask_safe=mask_safe)
    energy = geom1.axes["energy"].edges.value

    e_min, e_max = dataset.energy_range_safe
    assert_allclose(e_min.get_by_coord((265, -28, 0)), energy[15])
    assert_allclose(e_max.get_by_coord((265, -28, 5)), energy[17])
    assert_allclose(e_min.get_by_coord((sky_coord1.ra, sky_coord1.dec, 6)), energy[10])
    assert_allclose(e_max.get_by_coord((sky_coord1.ra, sky_coord1.dec, 1)), energy[18])
    assert_allclose(e_min.get_by_coord((sky_coord2.ra, sky_coord2.dec, 2)), energy[14])
    assert_allclose(e_max.get_by_coord((sky_coord2.ra, sky_coord2.dec, 7)), energy[19])
    assert_allclose(e_min.get_by_coord((266.5, -29, 8)), energy[10])
    assert_allclose(e_max.get_by_coord((266.5, -29, 3)), energy[19])

    e_min, e_max = dataset.energy_range_fit
    assert_allclose(e_min.get_by_coord((265, -28, 0)), np.nan)
    assert_allclose(e_max.get_by_coord((265, -28, 5)), np.nan)
    assert_allclose(e_min.get_by_coord((266, -29, 4)), energy[0])
    assert_allclose(e_max.get_by_coord((266, -29, 9)), energy[20])

    e_min, e_max = dataset.energy_range
    assert_allclose(e_min.get_by_coord((266, -29, 4)), energy[15])
    assert_allclose(e_max.get_by_coord((266, -29, 9)), energy[17])

    mask_zeros = Map.from_geom(geom1, data=np.zeros_like(mask_safe))
    e_min, e_max = dataset._energy_range(mask_zeros)
    assert_allclose(e_min.get_by_coord((266.5, -29, 8)), np.nan)
    assert_allclose(e_max.get_by_coord((266.5, -29, 3)), np.nan)

    e_min, e_max = dataset._energy_range()
    assert_allclose(e_min.get_by_coord((265, -28, 0)), energy[0])
    assert_allclose(e_max.get_by_coord((265, -28, 5)), energy[20])


@requires_data()
def test_info_dict(sky_model, geom, geom_etrue):
    dataset = get_map_dataset(geom, geom_etrue)

    bkg_model = FoVBackgroundModel(dataset_name=dataset.name)
    dataset.models = [sky_model, bkg_model]

    dataset.counts = dataset.npred()
    info_dict = dataset.info_dict()

    assert_allclose(info_dict["counts"], 9526, rtol=1e-3)
    assert_allclose(info_dict["background"], 4000.0005, rtol=1e-3)
    assert_allclose(info_dict["npred_background"], 4000.0, rtol=1e-3)
    assert_allclose(info_dict["excess"], 5525.756, rtol=1e-3)
    assert_allclose(info_dict["exposure_min"].value, 8.32e8, rtol=1e-3)
    assert_allclose(info_dict["exposure_max"].value, 1.105e10, rtol=1e-3)
    assert info_dict["exposure_max"].unit == "m2 s"
    assert info_dict["name"] == "test"

    gti = GTI.create([0 * u.s], [1 * u.h], reference_time="2010-01-01T00:00:00")
    dataset.gti = gti
    info_dict = dataset.info_dict()
    assert_allclose(info_dict["counts"], 9526, rtol=1e-3)
    assert_allclose(info_dict["background"], 4000.0005, rtol=1e-3)
    assert_allclose(info_dict["npred_background"], 4000.0, rtol=1e-3)
    assert_allclose(info_dict["sqrt_ts"], 74.024180, rtol=1e-3)
    assert_allclose(info_dict["excess"], 5525.756, rtol=1e-3)
    assert_allclose(info_dict["ontime"].value, 3600)

    assert info_dict["name"] == "test"

    # try to dump as json
    result = json.dumps(info_dict, cls=JsonQuantityEncoder)
    assert "counts" in result


def get_fermi_3fhl_gc_dataset():
    counts = Map.read("$GAMMAPY_DATA/fermi-3fhl-gc/fermi-3fhl-gc-counts-cube.fits.gz")
    background = Map.read(
        "$GAMMAPY_DATA/fermi-3fhl-gc/fermi-3fhl-gc-background-cube.fits.gz"
    )
    bkg_model = FoVBackgroundModel(dataset_name="fermi-3fhl-gc")

    exposure = Map.read(
        "$GAMMAPY_DATA/fermi-3fhl-gc/fermi-3fhl-gc-exposure-cube.fits.gz"
    )
    return MapDataset(
        counts=counts,
        background=background,
        models=[bkg_model],
        exposure=exposure,
        name="fermi-3fhl-gc",
    )


@requires_data()
def test_resample_energy_3fhl():
    dataset = get_fermi_3fhl_gc_dataset()

    new_axis = MapAxis.from_edges([10, 35, 100] * u.GeV, interp="log", name="energy")
    grouped = dataset.resample_energy_axis(energy_axis=new_axis)

    assert grouped.counts.data.shape == (2, 200, 400)
    assert grouped.counts.data[0].sum() == 28581
    assert_allclose(
        grouped.npred_background().data.sum(axis=(1, 2)),
        [25074.366386, 2194.298612],
        rtol=1e-5,
    )
    assert_allclose(grouped.exposure.data, dataset.exposure.data, rtol=1e-5)

    axis = grouped.counts.geom.axes[0]
    npred = dataset.npred()
    npred_grouped = grouped.npred()
    assert_allclose(npred.resample_axis(axis=axis).data.sum(), npred_grouped.data.sum())


@requires_data()
def test_to_image_3fhl():
    dataset = get_fermi_3fhl_gc_dataset()

    dataset_im = dataset.to_image()

    assert dataset_im.counts.data.sum() == dataset.counts.data.sum()
    assert_allclose(dataset_im.npred_background().data.sum(), 28548.625, rtol=1e-5)
    assert_allclose(dataset_im.exposure.data, dataset.exposure.data, rtol=1e-5)

    npred = dataset.npred()
    npred_im = dataset_im.npred()
    assert_allclose(npred.data.sum(), npred_im.data.sum())


def test_to_image_mask_safe():
    axis = MapAxis.from_energy_bounds("0.1 TeV", "10 TeV", nbin=2)
    geom = WcsGeom.create(
        skydir=(0, 0), binsz=0.5, width=(1, 1), frame="icrs", axes=[axis]
    )
    dataset = MapDataset.create(geom)

    # Check map_safe handling
    data = np.array([[[False, True], [True, True]], [[False, False], [True, True]]])
    dataset.mask_safe = WcsNDMap.from_geom(geom=geom, data=data)

    dataset_im = dataset.to_image()
    assert dataset_im.mask_safe.data.dtype == bool

    desired = np.array([[False, True], [True, True]])
    assert (dataset_im.mask_safe.data == desired).all()

    # Check that missing entries in the dataset do not break
    dataset_copy = dataset.copy()
    dataset_copy.exposure = None
    dataset_im = dataset_copy.to_image()
    assert dataset_im.exposure is None

    dataset_copy = dataset.copy()
    dataset_copy.counts = None
    dataset_im = dataset_copy.to_image()
    assert dataset_im.counts is None


@requires_data()
def test_downsample():
    dataset = get_fermi_3fhl_gc_dataset()

    downsampled = dataset.downsample(2)

    assert downsampled.counts.data.shape == (11, 100, 200)
    assert downsampled.counts.data.sum() == dataset.counts.data.sum()
    assert_allclose(
        downsampled.npred_background().data.sum(axis=(1, 2)),
        dataset.npred_background().data.sum(axis=(1, 2)),
        rtol=1e-5,
    )
    assert_allclose(downsampled.exposure.data[5, 50, 100], 3.318082e11, rtol=1e-5)

    with pytest.raises(ValueError):
        dataset.downsample(2, axis_name="energy")


def test_downsample_energy(geom, geom_etrue):
    # This checks that downsample and resample_energy_axis give identical results
    counts = Map.from_geom(geom, dtype="int")
    counts += 1
    mask = Map.from_geom(geom, dtype="bool")
    mask.data[1:] = True
    counts += 1
    exposure = Map.from_geom(geom_etrue, unit="m2s")
    edisp = EDispKernelMap.from_gauss(geom.axes[0], geom_etrue.axes[0], 0.1, 0.0)
    dataset = MapDataset(
        counts=counts,
        exposure=exposure,
        mask_safe=mask,
        edisp=edisp,
    )
    dataset_downsampled = dataset.downsample(2, axis_name="energy")
    dataset_resampled = dataset.resample_energy_axis(geom.axes[0].downsample(2))

    assert dataset_downsampled.edisp.edisp_map.data.shape == (3, 1, 1, 2)
    assert_allclose(
        dataset_downsampled.edisp.edisp_map.data[:, :, 0, 0],
        dataset_resampled.edisp.edisp_map.data[:, :, 0, 0],
    )


@requires_data()
def test_map_dataset_fits_io(tmp_path, sky_model, geom, geom_etrue):
    dataset = get_map_dataset(geom, geom_etrue)

    bkg_model = FoVBackgroundModel(dataset_name=dataset.name)
    dataset.models = [sky_model, bkg_model]

    dataset.counts = dataset.npred()
    dataset.mask_safe = dataset.mask_fit
    gti = GTI.create([0 * u.s], [1 * u.h], reference_time="2010-01-01T00:00:00")
    dataset.gti = gti

    hdulist = dataset.to_hdulist()

    actual = [hdu.name for hdu in hdulist]

    desired = [
        "PRIMARY",
        "COUNTS",
        "COUNTS_BANDS",
        "EXPOSURE",
        "EXPOSURE_BANDS",
        "BACKGROUND",
        "BACKGROUND_BANDS",
        "EDISP",
        "EDISP_BANDS",
        "EDISP_EXPOSURE",
        "EDISP_EXPOSURE_BANDS",
        "PSF",
        "PSF_BANDS",
        "PSF_EXPOSURE",
        "PSF_EXPOSURE_BANDS",
        "MASK_SAFE",
        "MASK_SAFE_BANDS",
        "MASK_FIT",
        "MASK_FIT_BANDS",
        "GTI",
    ]

    assert actual == desired

    dataset.write(tmp_path / "test.fits")

    dataset_new = MapDataset.read(tmp_path / "test.fits")

    assert dataset_new.mask.data.dtype == bool

    assert_allclose(dataset.counts.data, dataset_new.counts.data)
    assert_allclose(
        dataset.npred_background().data, dataset_new.npred_background().data
    )
    assert_allclose(dataset.edisp.edisp_map.data, dataset_new.edisp.edisp_map.data)
    assert_allclose(dataset.psf.psf_map.data, dataset_new.psf.psf_map.data)
    assert_allclose(dataset.exposure.data, dataset_new.exposure.data)
    assert_allclose(dataset.mask_fit.data, dataset_new.mask_fit.data)
    assert_allclose(dataset.mask_safe.data, dataset_new.mask_safe.data)

    assert dataset.counts.geom == dataset_new.counts.geom
    assert dataset.exposure.geom == dataset_new.exposure.geom

    assert_allclose(dataset.exposure.meta["livetime"], 1 * u.h)
    assert dataset.npred_background().geom == dataset_new.npred_background().geom
    assert dataset.edisp.edisp_map.geom == dataset_new.edisp.edisp_map.geom

    assert_allclose(
        dataset.gti.time_sum.to_value("s"), dataset_new.gti.time_sum.to_value("s")
    )

    # To test io of psf and edisp map
    stacked = MapDataset.create(geom)
    stacked.write(tmp_path / "test-2.fits", overwrite=True)
    stacked1 = MapDataset.read(tmp_path / "test-2.fits")
    assert stacked1.psf.psf_map is not None
    assert stacked1.psf.exposure_map is not None
    assert stacked1.edisp.edisp_map is not None
    assert stacked1.edisp.exposure_map is not None
    assert stacked.mask.data.dtype == bool

    assert_allclose(stacked1.psf.psf_map, stacked.psf.psf_map)
    assert_allclose(stacked1.edisp.edisp_map, stacked.edisp.edisp_map)


@requires_dependency("iminuit")
@requires_dependency("matplotlib")
@requires_data()
def test_map_fit(sky_model, geom, geom_etrue):
    dataset_1 = get_map_dataset(geom, geom_etrue, name="test-1")
    dataset_2 = get_map_dataset(geom, geom_etrue, name="test-2")
    datasets = Datasets([dataset_1, dataset_2])

    models = Models(datasets.models)
    models.insert(0, sky_model)

    models["test-1-bkg"].spectral_model.norm.value = 0.5
    models["test-model"].spatial_model.sigma.frozen = True

    datasets.models = models
    dataset_2.counts = dataset_2.npred()
    dataset_1.counts = dataset_1.npred()

    models["test-1-bkg"].spectral_model.norm.value = 0.49
    models["test-2-bkg"].spectral_model.norm.value = 0.99

    fit = Fit()
    result = fit.run(datasets=datasets)

    assert result.success
    assert "minuit" in repr(result)

    npred = dataset_1.npred().data.sum()
    assert_allclose(npred, 7525.790688, rtol=1e-3)
    assert_allclose(result.total_stat, 21625.845714, rtol=1e-3)

    pars = result.parameters
    assert_allclose(pars["lon_0"].value, 0.2, rtol=1e-2)
    assert_allclose(pars["lon_0"].error, 0.002244, rtol=1e-2)

    assert_allclose(pars["index"].value, 3, rtol=1e-2)
    assert_allclose(pars["index"].error, 0.0242, rtol=1e-2)

    assert_allclose(pars["amplitude"].value, 1e-11, rtol=1e-2)
    assert_allclose(pars["amplitude"].error, 4.216e-13, rtol=1e-2)

    # background norm 1
    assert_allclose(pars[8].value, 0.5, rtol=1e-2)
    assert_allclose(pars[8].error, 0.015811, rtol=1e-2)

    # background norm 2
    assert_allclose(pars[11].value, 1, rtol=1e-2)
    assert_allclose(pars[11].error, 0.02147, rtol=1e-2)

    # test mask_safe evaluation
    dataset_1.mask_safe = geom.energy_mask(energy_min=1 * u.TeV)
    dataset_2.mask_safe = geom.energy_mask(energy_min=1 * u.TeV)

    stat = datasets.stat_sum()
    assert_allclose(stat, 14823.772744, rtol=1e-5)

    region = sky_model.spatial_model.to_region()

    initial_counts = dataset_1.counts.copy()
    with mpl_plot_check():
        dataset_1.plot_residuals(kwargs_spectral=dict(region=region))

    # check dataset has not changed
    assert initial_counts == dataset_1.counts

    # test model evaluation outside image
    dataset_1.models[0].spatial_model.lon_0.value = 150
    dataset_1.npred()
    assert not dataset_1.evaluators["test-model"].contributes


@requires_dependency("iminuit")
@requires_data()
def test_map_fit_one_energy_bin(sky_model, geom_image):
    energy_axis = geom_image.axes["energy"]
    geom_etrue = geom_image.to_image().to_cube([energy_axis.copy(name="energy_true")])

    dataset = get_map_dataset(geom_image, geom_etrue)

    bkg_model = FoVBackgroundModel(dataset_name=dataset.name)
    dataset.models = [sky_model, bkg_model]

    sky_model.spectral_model.index.value = 3.0
    sky_model.spectral_model.index.frozen = True
    dataset.models[f"{dataset.name}-bkg"].spectral_model.norm.value = 0.5

    dataset.counts = dataset.npred()

    # Move a bit away from the best-fit point, to make sure the optimiser runs
    sky_model.parameters["sigma"].value = 0.21
    dataset.models[f"{dataset.name}-bkg"].parameters["norm"].frozen = True

    fit = Fit()
    result = fit.run(datasets=[dataset])

    assert result.success

    npred = dataset.npred().data.sum()
    assert_allclose(npred, 16538.124036, rtol=1e-3)
    assert_allclose(result.total_stat, -34844.125047, rtol=1e-3)

    pars = result.parameters

    assert_allclose(pars["lon_0"].value, 0.2, rtol=1e-2)
    assert_allclose(pars["lon_0"].error, 0.001689, rtol=1e-2)

    assert_allclose(pars["sigma"].value, 0.2, rtol=1e-2)
    assert_allclose(pars["sigma"].error, 0.00092, rtol=1e-2)

    assert_allclose(pars["amplitude"].value, 1e-11, rtol=1e-2)
    assert_allclose(pars["amplitude"].error, 8.127593e-14, rtol=1e-2)


def test_create():
    # tests empty datasets created
    rad_axis = MapAxis(nodes=np.linspace(0.0, 1.0, 51), unit="deg", name="rad")
    e_reco = MapAxis.from_edges(
        np.logspace(-1.0, 1.0, 3), name="energy", unit=u.TeV, interp="log"
    )
    e_true = MapAxis.from_edges(
        np.logspace(-1.0, 1.0, 4), name="energy_true", unit=u.TeV, interp="log"
    )
    geom = WcsGeom.create(binsz=0.02, width=(2, 2), axes=[e_reco])
    empty_dataset = MapDataset.create(
        geom=geom, energy_axis_true=e_true, rad_axis=rad_axis
    )

    assert empty_dataset.counts.data.shape == (2, 100, 100)

    assert empty_dataset.exposure.data.shape == (3, 100, 100)

    assert empty_dataset.psf.psf_map.data.shape == (3, 50, 10, 10)
    assert empty_dataset.psf.exposure_map.data.shape == (3, 1, 10, 10)

    assert isinstance(empty_dataset.edisp, EDispKernelMap)
    assert empty_dataset.edisp.edisp_map.data.shape == (3, 2, 10, 10)
    assert empty_dataset.edisp.exposure_map.data.shape == (3, 1, 10, 10)
    assert_allclose(empty_dataset.edisp.edisp_map.data.sum(), 300)

    assert_allclose(empty_dataset.gti.time_delta, 0.0 * u.s)


def test_create_with_migra(tmp_path):
    # tests empty datasets created
    migra_axis = MapAxis(nodes=np.linspace(0.0, 3.0, 51), unit="", name="migra")
    rad_axis = MapAxis(nodes=np.linspace(0.0, 1.0, 51), unit="deg", name="rad")
    e_reco = MapAxis.from_edges(
        np.logspace(-1.0, 1.0, 3), name="energy", unit=u.TeV, interp="log"
    )
    e_true = MapAxis.from_edges(
        np.logspace(-1.0, 1.0, 4), name="energy_true", unit=u.TeV, interp="log"
    )
    geom = WcsGeom.create(binsz=0.02, width=(2, 2), axes=[e_reco])
    empty_dataset = MapDataset.create(
        geom=geom, energy_axis_true=e_true, migra_axis=migra_axis, rad_axis=rad_axis
    )

    empty_dataset.write(tmp_path / "test.fits")

    dataset_new = MapDataset.read(tmp_path / "test.fits")

    assert isinstance(empty_dataset.edisp, EDispMap)
    assert empty_dataset.edisp.edisp_map.data.shape == (3, 50, 10, 10)
    assert empty_dataset.edisp.exposure_map.data.shape == (3, 1, 10, 10)
    assert_allclose(empty_dataset.edisp.edisp_map.data.sum(), 5000)

    assert_allclose(empty_dataset.gti.time_delta, 0.0 * u.s)

    assert isinstance(dataset_new.edisp, EDispMap)
    assert dataset_new.edisp.edisp_map.data.shape == (3, 50, 10, 10)


def test_stack(sky_model):
    axis = MapAxis.from_energy_bounds("0.1 TeV", "10 TeV", nbin=3)
    geom = WcsGeom.create(
        skydir=(266.40498829, -28.93617776),
        binsz=0.05,
        width=(2, 2),
        frame="icrs",
        axes=[axis],
    )
    axis_etrue = MapAxis.from_energy_bounds(
        "0.1 TeV", "10 TeV", nbin=5, name="energy_true"
    )
    geom_etrue = WcsGeom.create(
        skydir=(266.40498829, -28.93617776),
        binsz=0.05,
        width=(2, 2),
        frame="icrs",
        axes=[axis_etrue],
    )

    edisp = EDispKernelMap.from_diagonal_response(
        energy_axis=axis, energy_axis_true=axis_etrue, geom=geom
    )
    edisp.exposure_map.quantity = (
        1e0 * u.m ** 2 * u.s * np.ones(edisp.exposure_map.data.shape)
    )

    bkg1 = Map.from_geom(geom)
    bkg1.data += 0.2

    cnt1 = Map.from_geom(geom)
    cnt1.data = 1.0 * np.ones(cnt1.data.shape)

    exp1 = Map.from_geom(geom_etrue)
    exp1.quantity = 1e7 * u.m ** 2 * u.s * np.ones(exp1.data.shape)

    mask1 = Map.from_geom(geom)
    mask1.data = np.ones(mask1.data.shape, dtype=bool)
    mask1.data[0][:][5:10] = False
    dataset1 = MapDataset(
        counts=cnt1,
        background=bkg1,
        exposure=exp1,
        mask_safe=mask1,
        name="dataset-1",
        edisp=edisp,
        meta_table=Table({"OBS_ID": [0]}),
    )

    bkg2 = Map.from_geom(geom)
    bkg2.data = 0.1 * np.ones(bkg2.data.shape)

    cnt2 = Map.from_geom(geom)
    cnt2.data = 1.0 * np.ones(cnt2.data.shape)

    exp2 = Map.from_geom(geom_etrue)
    exp2.quantity = 1e7 * u.m ** 2 * u.s * np.ones(exp2.data.shape)

    mask2 = Map.from_geom(geom)
    mask2.data = np.ones(mask2.data.shape, dtype=bool)
    mask2.data[0][:][5:10] = False
    mask2.data[1][:][10:15] = False

    dataset2 = MapDataset(
        counts=cnt2,
        background=bkg2,
        exposure=exp2,
        mask_safe=mask2,
        name="dataset-2",
        edisp=edisp,
        meta_table=Table({"OBS_ID": [1]}),
    )

    background_model2 = FoVBackgroundModel(dataset_name="dataset-2")
    background_model1 = FoVBackgroundModel(dataset_name="dataset-1")

    dataset1.models = [background_model1, sky_model]
    dataset2.models = [background_model2, sky_model]

    stacked = MapDataset.from_geoms(**dataset1.geoms)
    stacked.stack(dataset1)
    stacked.stack(dataset2)

    stacked.models = [sky_model]
    npred_b = stacked.npred()

    assert_allclose(npred_b.data.sum(), 1459.985035, 1e-5)
    assert_allclose(stacked.npred_background().data.sum(), 1360.00, 1e-5)
    assert_allclose(stacked.counts.data.sum(), 9000, 1e-5)
    assert_allclose(stacked.mask_safe.data.sum(), 4600)
    assert_allclose(stacked.exposure.data.sum(), 1.6e11)

    assert_allclose(stacked.meta_table["OBS_ID"][0], [0, 1])

    ## now test datasets.stack_reduce()
    datasets = Datasets([dataset1, dataset2])
    stacked1 = datasets.stack_reduce()
    assert_allclose(stacked.counts.data, stacked1.counts.data)

    geoms = {
        name: WcsGeom.from_aligned(geom, skydir=geom.center_skydir, width=5.0 * u.deg)
        for name, geom in dataset1.geoms.items()
    }
    empty = MapDataset.from_geoms(**geoms)
    stacked2 = datasets.stack_reduce(empty=empty)
    assert_allclose(stacked2.counts.data.sum(), 9000, 1e-5)


@requires_data()
def test_npred_sig(sky_model, geom, geom_etrue):
    dataset = get_map_dataset(geom, geom_etrue)

    pwl = PowerLawSpectralModel()
    gauss = GaussianSpatialModel(
        lon_0="0.0 deg", lat_0="0.0 deg", sigma="0.5 deg", frame="galactic"
    )
    model1 = SkyModel(pwl, gauss, name="m1")

    bkg = FoVBackgroundModel(dataset_name=dataset.name)
    dataset.models = [bkg, sky_model, model1]

    assert_allclose(
        dataset.npred_signal(model_name=model1.name).data.sum(), 150.7487, rtol=1e-3
    )
    assert_allclose(dataset.npred().data.sum(), 9676.047906, rtol=1e-3)
    assert_allclose(dataset.npred_signal().data.sum(), 5676.04790, rtol=1e-3)

    with pytest.raises(
        KeyError,
        match="m2",
    ):
        dataset.npred_signal(model_name="m2")


def test_stack_npred():
    pwl = PowerLawSpectralModel()
    gauss = GaussianSpatialModel(sigma="0.2 deg")
    model = SkyModel(pwl, gauss)

    axis = MapAxis.from_energy_bounds("0.1 TeV", "10 TeV", nbin=5)
    axis_etrue = MapAxis.from_energy_bounds(
        "0.1 TeV", "10 TeV", nbin=11, name="energy_true"
    )

    geom = WcsGeom.create(
        skydir=(0, 0),
        binsz=0.05,
        width=(2, 2),
        frame="icrs",
        axes=[axis],
    )

    dataset_1 = MapDataset.create(
        geom,
        energy_axis_true=axis_etrue,
        name="dataset-1",
        gti=GTI.create("0 min", "30 min"),
    )
    dataset_1.psf = None
    dataset_1.exposure.data += 1
    dataset_1.mask_safe = geom.energy_mask(energy_min=1 * u.TeV)
    dataset_1.background.data += 1

    bkg_model_1 = FoVBackgroundModel(dataset_name=dataset_1.name)
    dataset_1.models = [model, bkg_model_1]

    dataset_2 = MapDataset.create(
        geom,
        energy_axis_true=axis_etrue,
        name="dataset-2",
        gti=GTI.create("30 min", "60 min"),
    )
    dataset_2.psf = None
    dataset_2.exposure.data += 1
    dataset_2.mask_safe = geom.energy_mask(energy_min=0.2 * u.TeV)
    dataset_2.background.data += 1

    bkg_model_2 = FoVBackgroundModel(dataset_name=dataset_2.name)
    dataset_2.models = [model, bkg_model_2]

    npred_1 = dataset_1.npred()
    npred_1.data[~dataset_1.mask_safe.data] = 0
    npred_2 = dataset_2.npred()
    npred_2.data[~dataset_2.mask_safe.data] = 0

    stacked_npred = Map.from_geom(geom)
    stacked_npred.stack(npred_1)
    stacked_npred.stack(npred_2)

    stacked = MapDataset.create(geom, energy_axis_true=axis_etrue, name="stacked")
    stacked.stack(dataset_1)
    stacked.stack(dataset_2)

    npred_stacked = stacked.npred()

    assert_allclose(npred_stacked.data, stacked_npred.data)


def to_cube(image):
    # introduce a fake enery axis for now
    axis = MapAxis.from_edges([1, 10] * u.TeV, name="energy")
    geom = image.geom.to_cube([axis])
    return WcsNDMap.from_geom(geom=geom, data=image.data)


@pytest.fixture
def images():
    """Load some `counts`, `counts_off`, `acceptance_on`, `acceptance_off" images"""
    filename = "$GAMMAPY_DATA/tests/unbundled/hess/survey/hess_survey_snippet.fits.gz"
    return {
        "counts": to_cube(WcsNDMap.read(filename, hdu="ON")),
        "counts_off": to_cube(WcsNDMap.read(filename, hdu="OFF")),
        "acceptance": to_cube(WcsNDMap.read(filename, hdu="ONEXPOSURE")),
        "acceptance_off": to_cube(WcsNDMap.read(filename, hdu="OFFEXPOSURE")),
        "exposure": to_cube(WcsNDMap.read(filename, hdu="EXPGAMMAMAP")),
        "background": to_cube(WcsNDMap.read(filename, hdu="BACKGROUND")),
    }


def test_npred_psf_after_edisp():
    energy_axis = MapAxis.from_energy_bounds("1 TeV", "10 TeV", nbin=3)
    energy_axis_true = MapAxis.from_energy_bounds(
        "0.8 TeV", "15 TeV", nbin=6, name="energy_true"
    )

    geom = WcsGeom.create(width=4 * u.deg, binsz=0.02, axes=[energy_axis])
    dataset = MapDataset.create(geom=geom, energy_axis_true=energy_axis_true)
    dataset.background.data += 1
    dataset.exposure.data += 1e12
    dataset.mask_safe.data += True
    dataset.psf = PSFMap.from_gauss(
        energy_axis_true=energy_axis_true, sigma=0.2 * u.deg
    )

    model = SkyModel(
        spectral_model=PowerLawSpectralModel(),
        spatial_model=PointSpatialModel(),
        name="test-model",
    )

    model.apply_irf["psf_after_edisp"] = True

    bkg_model = FoVBackgroundModel(dataset_name=dataset.name)
    dataset.models = [bkg_model, model]

    npred = dataset.npred()
    assert_allclose(npred.data.sum(), 129553.858658)


def get_map_dataset_onoff(images, **kwargs):
    """Returns a MapDatasetOnOff"""
    mask_geom = images["counts"].geom
    mask_data = np.ones(images["counts"].data.shape, dtype=bool)
    mask_safe = Map.from_geom(mask_geom, data=mask_data)
    gti = GTI.create([0 * u.s], [1 * u.h], reference_time="2010-01-01T00:00:00")
    energy_axis = mask_geom.axes["energy"]
    energy_axis_true = energy_axis.copy(name="energy_true")

    psf = PSFMap.from_gauss(
        energy_axis_true=energy_axis_true, sigma=0.2 * u.deg, geom=mask_geom.to_image()
    )

    edisp = EDispKernelMap.from_diagonal_response(
        energy_axis=energy_axis, energy_axis_true=energy_axis_true, geom=mask_geom
    )

    return MapDatasetOnOff(
        counts=images["counts"],
        counts_off=images["counts_off"],
        acceptance=images["acceptance"],
        acceptance_off=images["acceptance_off"],
        exposure=images["exposure"],
        mask_safe=mask_safe,
        psf=psf,
        edisp=edisp,
        gti=gti,
        **kwargs,
    )


@requires_data()
def test_map_dataset_on_off_fits_io(images, tmp_path):
    dataset = get_map_dataset_onoff(images)
    gti = GTI.create([0 * u.s], [1 * u.h], reference_time="2010-01-01T00:00:00")
    dataset.gti = gti

    hdulist = dataset.to_hdulist()
    actual = [hdu.name for hdu in hdulist]

    desired = [
        "PRIMARY",
        "COUNTS",
        "COUNTS_BANDS",
        "EXPOSURE",
        "EXPOSURE_BANDS",
        "EDISP",
        "EDISP_BANDS",
        "EDISP_EXPOSURE",
        "EDISP_EXPOSURE_BANDS",
        "PSF",
        "PSF_BANDS",
        "PSF_EXPOSURE",
        "PSF_EXPOSURE_BANDS",
        "MASK_SAFE",
        "MASK_SAFE_BANDS",
        "GTI",
        "COUNTS_OFF",
        "COUNTS_OFF_BANDS",
        "ACCEPTANCE",
        "ACCEPTANCE_BANDS",
        "ACCEPTANCE_OFF",
        "ACCEPTANCE_OFF_BANDS",
    ]

    assert actual == desired

    dataset.write(tmp_path / "test.fits")

    dataset_new = MapDatasetOnOff.read(tmp_path / "test.fits")
    assert dataset_new.mask.data.dtype == bool

    assert_allclose(dataset.counts.data, dataset_new.counts.data)
    assert_allclose(dataset.counts_off.data, dataset_new.counts_off.data)
    assert_allclose(dataset.acceptance.data, dataset_new.acceptance.data)
    assert_allclose(dataset.acceptance_off.data, dataset_new.acceptance_off.data)
    assert_allclose(dataset.exposure.data, dataset_new.exposure.data)
    assert_allclose(dataset.mask_safe, dataset_new.mask_safe)

    assert np.all(dataset.mask_safe.data == dataset_new.mask_safe.data) == True
    assert dataset.mask_safe.geom == dataset_new.mask_safe.geom
    assert dataset.counts.geom == dataset_new.counts.geom
    assert dataset.exposure.geom == dataset_new.exposure.geom

    assert_allclose(
        dataset.gti.time_sum.to_value("s"), dataset_new.gti.time_sum.to_value("s")
    )

    assert dataset.psf.psf_map == dataset_new.psf.psf_map
    assert dataset.psf.exposure_map == dataset_new.psf.exposure_map
    assert dataset.edisp.edisp_map == dataset_new.edisp.edisp_map
    assert dataset.edisp.exposure_map == dataset_new.edisp.exposure_map


def test_create_onoff(geom):
    # tests empty datasets created

    migra_axis = MapAxis(nodes=np.linspace(0.0, 3.0, 51), unit="", name="migra")
    rad_axis = MapAxis(nodes=np.linspace(0.0, 1.0, 51), unit="deg", name="rad")
    energy_axis = geom.axes["energy"].copy(name="energy_true")

    empty_dataset = MapDatasetOnOff.create(geom, energy_axis, migra_axis, rad_axis)

    assert_allclose(empty_dataset.counts.data.sum(), 0.0)
    assert_allclose(empty_dataset.counts_off.data.sum(), 0.0)
    assert_allclose(empty_dataset.acceptance.data.sum(), 0.0)
    assert_allclose(empty_dataset.acceptance_off.data.sum(), 0.0)

    assert empty_dataset.psf.psf_map.data.shape == (2, 50, 10, 10)
    assert empty_dataset.psf.exposure_map.data.shape == (2, 1, 10, 10)

    assert empty_dataset.edisp.edisp_map.data.shape == (2, 50, 10, 10)
    assert empty_dataset.edisp.exposure_map.data.shape == (2, 1, 10, 10)

    assert_allclose(empty_dataset.edisp.edisp_map.data.sum(), 3333.333333)

    assert_allclose(empty_dataset.gti.time_delta, 0.0 * u.s)


@requires_data()
def test_map_dataset_onoff_str(images):
    dataset = get_map_dataset_onoff(images)
    assert "MapDatasetOnOff" in str(dataset)


@requires_data()
def test_stack_onoff(images):
    dataset = get_map_dataset_onoff(images)
    stacked = dataset.copy()
    stacked.stack(dataset)

    assert_allclose(stacked.counts.data.sum(), 2 * dataset.counts.data.sum())
    assert_allclose(stacked.counts_off.data.sum(), 2 * dataset.counts_off.data.sum())
    assert_allclose(
        stacked.acceptance.data.sum(), dataset.data_shape[1] * dataset.data_shape[2]
    )
    assert_allclose(np.nansum(stacked.acceptance_off.data), 2.925793e08, rtol=1e-5)
    assert_allclose(stacked.exposure.data, 2.0 * dataset.exposure.data)


def test_dataset_cutout_aligned(geom):
    dataset = MapDataset.create(geom)

    kwargs = {"position": geom.center_skydir, "width": 1 * u.deg}
    geoms = {name: geom.cutout(**kwargs) for name, geom in dataset.geoms.items()}

    cutout = MapDataset.from_geoms(**geoms, name="cutout")

    assert dataset.counts.geom.is_aligned(cutout.counts.geom)
    assert dataset.exposure.geom.is_aligned(cutout.exposure.geom)
    assert dataset.edisp.edisp_map.geom.is_aligned(cutout.edisp.edisp_map.geom)
    assert dataset.psf.psf_map.geom.is_aligned(cutout.psf.psf_map.geom)


def test_stack_onoff_cutout(geom_image):
    # Test stacking of cutouts
    energy_axis_true = MapAxis.from_energy_bounds(
        "1 TeV", "10 TeV", nbin=3, name="energy_true"
    )

    dataset = MapDatasetOnOff.create(geom_image, energy_axis_true=energy_axis_true)
    dataset.gti = GTI.create([0 * u.s], [1 * u.h], reference_time="2010-01-01T00:00:00")

    kwargs = {"position": geom_image.center_skydir, "width": 1 * u.deg}
    geoms = {name: geom.cutout(**kwargs) for name, geom in dataset.geoms.items()}

    dataset_cutout = MapDatasetOnOff.from_geoms(**geoms, name="cutout-dataset")
    dataset_cutout.gti = GTI.create(
        [0 * u.s], [1 * u.h], reference_time="2010-01-01T00:00:00"
    )
    dataset_cutout.mask_safe.data += True
    dataset_cutout.counts.data += 1
    dataset_cutout.counts_off.data += 1
    dataset_cutout.exposure.data += 1

    dataset.stack(dataset_cutout)

    assert_allclose(dataset.counts.data.sum(), 2500)
    assert_allclose(dataset.counts_off.data.sum(), 2500)
    assert_allclose(dataset.alpha.data.sum(), 0)
    assert_allclose(dataset.exposure.data.sum(), 7500)
    assert dataset_cutout.name == "cutout-dataset"


def test_datasets_io_no_model(tmpdir):
    axis = MapAxis.from_energy_bounds("1 TeV", "10 TeV", nbin=2)
    geom = WcsGeom.create(npix=(5, 5), axes=[axis])
    dataset_1 = MapDataset.create(geom, name="dataset_1")
    dataset_2 = MapDataset.create(geom, name="dataset_2")

    datasets = Datasets([dataset_1, dataset_2])

    datasets.write(filename=tmpdir / "datasets.yaml")

    filename_1 = tmpdir / "dataset_1.fits"
    assert filename_1.exists()

    filename_2 = tmpdir / "dataset_2.fits"
    assert filename_2.exists()


@requires_data()
def test_map_dataset_on_off_to_spectrum_dataset(images):
    dataset = get_map_dataset_onoff(images)

    gti = GTI.create([0 * u.s], [1 * u.h], reference_time="2010-01-01T00:00:00")
    dataset.gti = gti

    on_region = CircleSkyRegion(
        center=dataset.counts.geom.center_skydir, radius=0.1 * u.deg
    )

    spectrum_dataset = dataset.to_spectrum_dataset(on_region)

    assert spectrum_dataset.counts.data[0] == 8
    assert spectrum_dataset.data_shape == (1, 1, 1)
    assert spectrum_dataset.counts_off.data[0] == 33914
    assert_allclose(spectrum_dataset.alpha.data[0], 0.0002143, atol=1e-7)

    excess_map = images["counts"] - images["background"]
    excess_true = excess_map.get_spectrum(on_region, np.sum).data[0]

    excess = spectrum_dataset.excess.data[0]
    assert_allclose(excess, excess_true, rtol=1e-3)

    assert spectrum_dataset.name != dataset.name


@requires_data()
def test_map_dataset_on_off_to_spectrum_dataset_weights():
    e_reco = MapAxis.from_bounds(1, 10, nbin=3, unit="TeV", name="energy")

    geom = WcsGeom.create(
        skydir=(0, 0), width=(2.5, 2.5), binsz=0.5, axes=[e_reco], frame="galactic"
    )
    counts = Map.from_geom(geom)
    counts.data += 1
    counts_off = Map.from_geom(geom)
    counts_off.data += 2
    acceptance = Map.from_geom(geom)
    acceptance.data += 1
    acceptance_off = Map.from_geom(geom)
    acceptance_off.data += 4

    weights = Map.from_geom(geom, dtype="bool")
    weights.data[1:, 2:4, 2] = True

    gti = GTI.create([0 * u.s], [1 * u.h], reference_time="2010-01-01T00:00:00")

    dataset = MapDatasetOnOff(
        counts=counts,
        counts_off=counts_off,
        acceptance=acceptance,
        acceptance_off=acceptance_off,
        mask_safe=weights,
        gti=gti,
    )

    on_region = CircleSkyRegion(
        center=dataset.counts.geom.center_skydir, radius=1.5 * u.deg
    )

    spectrum_dataset = dataset.to_spectrum_dataset(on_region)

    assert_allclose(spectrum_dataset.counts.data[:, 0, 0], [0, 2, 2])
    assert_allclose(spectrum_dataset.counts_off.data[:, 0, 0], [0, 4, 4])
    assert_allclose(spectrum_dataset.acceptance.data[:, 0, 0], [0, 0.08, 0.08])
    assert_allclose(spectrum_dataset.acceptance_off.data[:, 0, 0], [0, 0.32, 0.32])
    assert_allclose(spectrum_dataset.alpha.data[:, 0, 0], [0, 0.25, 0.25])


@requires_data()
def test_map_dataset_on_off_cutout(images):
    dataset = get_map_dataset_onoff(images)
    gti = GTI.create([0 * u.s], [1 * u.h], reference_time="2010-01-01T00:00:00")
    dataset.gti = gti

    cutout_dataset = dataset.cutout(
        images["counts"].geom.center_skydir, ["1 deg", "1 deg"]
    )

    assert cutout_dataset.counts.data.shape == (1, 50, 50)
    assert cutout_dataset.counts_off.data.shape == (1, 50, 50)
    assert cutout_dataset.acceptance.data.shape == (1, 50, 50)
    assert cutout_dataset.acceptance_off.data.shape == (1, 50, 50)
    assert cutout_dataset.name != dataset.name


def test_map_dataset_on_off_fake(geom):
    rad_axis = MapAxis(nodes=np.linspace(0.0, 1.0, 51), unit="deg", name="rad")
    energy_true_axis = geom.axes["energy"].copy(name="energy_true")

    empty_dataset = MapDatasetOnOff.create(geom, energy_true_axis, rad_axis=rad_axis)
    empty_dataset.acceptance.data = 1.0
    empty_dataset.acceptance_off.data = 10.0

    empty_dataset.acceptance_off.data[0, 50, 50] = 0
    background_map = Map.from_geom(geom, data=1)
    empty_dataset.fake(background_map, random_state=42)

    assert_allclose(empty_dataset.counts.data[0, 50, 50], 0)
    assert_allclose(empty_dataset.counts.data.mean(), 0.99445, rtol=1e-3)
    assert_allclose(empty_dataset.counts_off.data.mean(), 10.00055, rtol=1e-3)


@requires_data()
def test_map_dataset_on_off_to_image():
    axis = MapAxis.from_energy_bounds(1, 10, 2, unit="TeV")
    geom = WcsGeom.create(npix=(10, 10), binsz=0.05, axes=[axis])

    counts = Map.from_geom(geom, data=np.ones((2, 10, 10)))
    counts_off = Map.from_geom(geom, data=np.ones((2, 10, 10)))
    acceptance = Map.from_geom(geom, data=np.ones((2, 10, 10)))
    acceptance_off = Map.from_geom(geom, data=np.ones((2, 10, 10)))
    acceptance_off *= 2

    dataset = MapDatasetOnOff(
        counts=counts,
        counts_off=counts_off,
        acceptance=acceptance,
        acceptance_off=acceptance_off,
    )
    image_dataset = dataset.to_image()

    assert image_dataset.counts.data.shape == (1, 10, 10)
    assert image_dataset.acceptance_off.data.shape == (1, 10, 10)
    assert_allclose(image_dataset.acceptance, 2)
    assert_allclose(image_dataset.acceptance_off, 4)
    assert_allclose(image_dataset.counts_off, 2)
    assert image_dataset.name != dataset.name

    # Try with a safe_mask
    mask_safe = Map.from_geom(geom, data=np.ones((2, 10, 10), dtype="bool"))
    mask_safe.data[0] = 0
    dataset.mask_safe = mask_safe
    image_dataset = dataset.to_image()

    assert_allclose(image_dataset.acceptance, 1)
    assert_allclose(image_dataset.acceptance_off, 2)
    assert_allclose(image_dataset.counts_off, 1)


def test_map_dataset_geom(geom, sky_model):
    e_true = MapAxis.from_energy_bounds("1 TeV", "10 TeV", nbin=5, name="energy_true")
    dataset = MapDataset.create(geom, energy_axis_true=e_true)
    dataset.counts = None
    dataset.background = None

    npred = dataset.npred()
    assert npred.geom == geom

    dataset.mask_safe = None
    dataset.mask_fit = None

    with pytest.raises(ValueError):
        dataset._geom


@requires_data()
def test_names(geom, geom_etrue, sky_model):
    m = Map.from_geom(geom)
    m.quantity = 0.2 * np.ones(m.data.shape)
    background_model1 = FoVBackgroundModel(dataset_name="test")
    assert background_model1.name == "test-bkg"

    c_map1 = Map.from_geom(geom)
    c_map1.quantity = 0.3 * np.ones(c_map1.data.shape)

    model1 = sky_model.copy()
    assert model1.name != sky_model.name
    model1 = sky_model.copy(name="model1")
    assert model1.name == "model1"
    model2 = sky_model.copy(name="model2")

    dataset1 = MapDataset(
        counts=c_map1,
        models=Models([model1, model2, background_model1]),
        exposure=get_exposure(geom_etrue),
        background=m,
        name="test",
    )

    dataset2 = dataset1.copy()
    assert dataset2.name != dataset1.name
    assert dataset2.models is None

    dataset2 = dataset1.copy(name="dataset2")

    assert dataset2.name == "dataset2"
    assert dataset2.models is None


def test_stack_dataset_dataset_on_off():
    axis = MapAxis.from_edges([1, 10] * u.TeV, name="energy")
    geom = WcsGeom.create(width=1, axes=[axis])

    gti = GTI.create([0 * u.s], [1 * u.h])

    dataset = MapDataset.create(geom, gti=gti)
    dataset_on_off = MapDatasetOnOff.create(geom, gti=gti)
    dataset_on_off.mask_safe.data += True

    dataset_on_off.acceptance_off += 5
    dataset_on_off.acceptance += 1
    dataset_on_off.counts_off += 1
    dataset.stack(dataset_on_off)

    assert_allclose(dataset.npred_background().data, 0.166667, rtol=1e-3)


@requires_data()
def test_info_dict_on_off(images):
    dataset = get_map_dataset_onoff(images)
    info_dict = dataset.info_dict()
    assert_allclose(info_dict["counts"], 4299, rtol=1e-3)
    assert_allclose(info_dict["excess"], -22.52295, rtol=1e-3)
    assert_allclose(info_dict["exposure_min"].value, 1.739467e08, rtol=1e-3)
    assert_allclose(info_dict["exposure_max"].value, 3.4298378e09, rtol=1e-3)
    assert_allclose(info_dict["npred"], 4321.518, rtol=1e-3)
    assert_allclose(info_dict["counts_off"], 20407510.0, rtol=1e-3)
    assert_allclose(info_dict["acceptance"], 4272.7075, rtol=1e-3)
    assert_allclose(info_dict["acceptance_off"], 20175596.0, rtol=1e-3)
    assert_allclose(info_dict["alpha"], 0.000169, rtol=1e-3)
    assert_allclose(info_dict["ontime"].value, 3600)


def test_slice_by_idx():
    axis = MapAxis.from_energy_bounds("0.1 TeV", "10 TeV", nbin=17)
    axis_etrue = MapAxis.from_energy_bounds(
        "0.1 TeV", "10 TeV", nbin=31, name="energy_true"
    )

    geom = WcsGeom.create(
        skydir=(0, 0),
        binsz=0.5,
        width=(2, 2),
        frame="icrs",
        axes=[axis],
    )
    dataset = MapDataset.create(geom=geom, energy_axis_true=axis_etrue, binsz_irf=0.5)

    slices = {"energy": slice(5, 10)}
    sub_dataset = dataset.slice_by_idx(slices)

    assert sub_dataset.counts.geom.data_shape == (5, 4, 4)
    assert sub_dataset.mask_safe.geom.data_shape == (5, 4, 4)
    assert sub_dataset.npred_background().geom.data_shape == (5, 4, 4)
    assert sub_dataset.exposure.geom.data_shape == (31, 4, 4)
    assert sub_dataset.edisp.edisp_map.geom.data_shape == (31, 5, 4, 4)
    assert sub_dataset.psf.psf_map.geom.data_shape == (31, 66, 4, 4)

    axis = sub_dataset.counts.geom.axes["energy"]
    assert_allclose(axis.edges[0].value, 0.387468, rtol=1e-5)

    slices = {"energy_true": slice(5, 10)}
    sub_dataset = dataset.slice_by_idx(slices)

    assert sub_dataset.counts.geom.data_shape == (17, 4, 4)
    assert sub_dataset.mask_safe.geom.data_shape == (17, 4, 4)
    assert sub_dataset.npred_background().geom.data_shape == (17, 4, 4)
    assert sub_dataset.exposure.geom.data_shape == (5, 4, 4)
    assert sub_dataset.edisp.edisp_map.geom.data_shape == (5, 17, 4, 4)
    assert sub_dataset.psf.psf_map.geom.data_shape == (5, 66, 4, 4)

    axis = sub_dataset.counts.geom.axes["energy"]
    assert_allclose(axis.edges[0].value, 0.1, rtol=1e-5)

    axis = sub_dataset.exposure.geom.axes["energy_true"]
    assert_allclose(axis.edges[0].value, 0.210175, rtol=1e-5)


@requires_dependency("matplotlib")
def test_plot_residual_onoff():
    axis = MapAxis.from_energy_bounds(1, 10, 2, unit="TeV")
    geom = WcsGeom.create(npix=(10, 10), binsz=0.05, axes=[axis])

    counts = Map.from_geom(geom, data=np.ones((2, 10, 10)))
    counts_off = Map.from_geom(geom, data=np.ones((2, 10, 10)))
    acceptance = Map.from_geom(geom, data=np.ones((2, 10, 10)))
    acceptance_off = Map.from_geom(geom, data=np.ones((2, 10, 10)))
    acceptance_off *= 2

    dataset = MapDatasetOnOff(
        counts=counts,
        counts_off=counts_off,
        acceptance=acceptance,
        acceptance_off=acceptance_off,
    )
    with mpl_plot_check():
        dataset.plot_residuals_spatial()


def test_to_map_dataset():
    axis = MapAxis.from_energy_bounds(1, 10, 2, unit="TeV")
    geom = WcsGeom.create(npix=(10, 10), binsz=0.05, axes=[axis])

    counts = Map.from_geom(geom, data=np.ones((2, 10, 10)))
    counts_off = Map.from_geom(geom, data=np.ones((2, 10, 10)))
    acceptance = Map.from_geom(geom, data=np.ones((2, 10, 10)))
    acceptance_off = Map.from_geom(geom, data=np.ones((2, 10, 10)))
    acceptance_off *= 2

    dataset_onoff = MapDatasetOnOff(
        counts=counts,
        counts_off=counts_off,
        acceptance=acceptance,
        acceptance_off=acceptance_off,
    )

    dataset = dataset_onoff.to_map_dataset(name="ds")

    assert dataset.name == "ds"
    assert_allclose(dataset.npred_background().data.sum(), 100)
    assert isinstance(dataset, MapDataset)
    assert dataset.counts == dataset_onoff.counts


def test_downsample_onoff():
    axis = MapAxis.from_energy_bounds(1, 10, 4, unit="TeV")
    geom = WcsGeom.create(npix=(10, 10), binsz=0.05, axes=[axis])

    counts = Map.from_geom(geom, data=np.ones((4, 10, 10)))
    counts_off = Map.from_geom(geom, data=np.ones((4, 10, 10)))
    acceptance = Map.from_geom(geom, data=np.ones((4, 10, 10)))
    acceptance_off = Map.from_geom(geom, data=np.ones((4, 10, 10)))
    acceptance_off *= 2

    dataset_onoff = MapDatasetOnOff(
        counts=counts,
        counts_off=counts_off,
        acceptance=acceptance,
        acceptance_off=acceptance_off,
    )

    downsampled = dataset_onoff.downsample(2, axis_name="energy")

    assert downsampled.counts.data.shape == (2, 10, 10)
    assert downsampled.counts.data.sum() == dataset_onoff.counts.data.sum()
    assert downsampled.counts_off.data.sum() == dataset_onoff.counts_off.data.sum()
    assert_allclose(downsampled.alpha.data, 0.5)


<<<<<<< HEAD
def test_compute_flux_spatial():
    center = SkyCoord("0 deg", "0 deg", frame="galactic")
    region = CircleSkyRegion(center=center, radius=0.1 * u.deg)

    nbin = 2
    energy_axis_true = MapAxis.from_energy_bounds(
        ".1 TeV", "10 TeV", nbin=nbin, name="energy_true"
    )

    spectral_model = ConstantSpectralModel()
    spatial_model = PointSpatialModel(
        lon_0=0 * u.deg, lat_0=0 * u.deg, frame="galactic"
    )

    models = SkyModel(spectral_model=spectral_model, spatial_model=spatial_model)
    model = Models(models)

    exposure_region = RegionNDMap.create(
        region, axes=[energy_axis_true], binsz_wcs="0.01deg"
    )
    exposure_region.data += 1.0
    exposure_region.unit = "m2 s"

    geom = RegionGeom(region, axes=[energy_axis_true], binsz_wcs="0.01deg")
    psf = PSFKernel.from_gauss(geom.to_wcs_geom(), sigma="0.1 deg")

    evaluator = MapEvaluator(model=model[0], exposure=exposure_region, psf=psf)
    flux = evaluator.compute_flux_spatial()

    g = Gauss2DPDF(0.1)
    reference = g.containment_fraction(0.1)
    assert_allclose(flux.value, reference, rtol=0.003)


def test_compute_flux_spatial_no_psf():
    # check that spatial integration is not performed in the absence of a psf
    center = SkyCoord("0 deg", "0 deg", frame="galactic")
    region = CircleSkyRegion(center=center, radius=0.1 * u.deg)

    nbin = 2
    energy_axis_true = MapAxis.from_energy_bounds(
        ".1 TeV", "10 TeV", nbin=nbin, name="energy_true"
    )

    spectral_model = ConstantSpectralModel()
    spatial_model = GaussianSpatialModel(
        lon_0=0 * u.deg, lat_0=0 * u.deg, frame="galactic", sigma="0.1 deg"
    )

    models = SkyModel(spectral_model=spectral_model, spatial_model=spatial_model)
    model = Models(models)

    exposure_region = RegionNDMap.create(region, axes=[energy_axis_true])
    exposure_region.data += 1.0
    exposure_region.unit = "m2 s"

    evaluator = MapEvaluator(model=model[0], exposure=exposure_region)
    flux = evaluator.compute_flux_spatial()

    assert_allclose(flux, 1.0)


=======
>>>>>>> 12a87b24
@requires_data()
def test_source_outside_geom(sky_model, geom, geom_etrue):
    dataset = get_map_dataset(geom, geom_etrue)
    dataset.edisp = get_edisp(geom, geom_etrue)

    models = dataset.models
    model = SkyModel(
        PowerLawSpectralModel(),
        DiskSpatialModel(lon_0=276.4 * u.deg, lat_0=-28.9 * u.deg, r_0=10 * u.deg),
    )

    assert not geom.to_image().contains(model.position)[0]
    dataset.models = models + [model]
    dataset.npred()
    model_npred = dataset.evaluators[model.name].compute_npred().data
    assert np.sum(np.isnan(model_npred)) == 0
    assert np.sum(~np.isfinite(model_npred)) == 0
    assert np.sum(model_npred) > 0


# this is a regression test for an issue found, where the model selection fails
@requires_data()
def test_source_outside_geom_fermi():
    dataset = MapDataset.read(
        "$GAMMAPY_DATA/fermi-3fhl-gc/fermi-3fhl-gc.fits.gz", format="gadf"
    )

    catalog = SourceCatalog3FHL()
    source = catalog["3FHL J1637.8-3448"]

    dataset.models = source.sky_model()
    npred = dataset.npred()

    assert_allclose(npred.data.sum(), 28548.63, rtol=1e-4)


def test_region_geom_io(tmpdir):
    axis = MapAxis.from_energy_bounds("1 TeV", "10 TeV", nbin=1)
    geom = RegionGeom.create("icrs;circle(0, 0, 0.2)", axes=[axis])

    dataset = MapDataset.create(geom)

    filename = tmpdir / "test.fits"
    dataset.write(filename)

    dataset = MapDataset.read(filename, format="gadf")

    assert isinstance(dataset.counts.geom, RegionGeom)
    assert isinstance(dataset.edisp.edisp_map.geom, RegionGeom)
    assert isinstance(dataset.psf.psf_map.geom, RegionGeom)


def test_dataset_mixed_geom(tmpdir):
    energy_axis = MapAxis.from_energy_bounds("1 TeV", "10 TeV", nbin=3)
    energy_axis_true = MapAxis.from_energy_bounds(
        "1 TeV", "10 TeV", nbin=7, name="energy_true"
    )

    rad_axis = MapAxis.from_bounds(0, 1, nbin=10, name="rad", unit="deg")

    geom = WcsGeom.create(npix=5, axes=[energy_axis])
    geom_exposure = WcsGeom.create(npix=5, axes=[energy_axis_true])

    geom_psf = RegionGeom.create(
        "icrs;circle(0, 0, 0.2)", axes=[rad_axis, energy_axis_true]
    )

    geom_edisp = RegionGeom.create(
        "icrs;circle(0, 0, 0.2)", axes=[energy_axis, energy_axis_true]
    )

    dataset = MapDataset.from_geoms(
        geom=geom, geom_exposure=geom_exposure, geom_psf=geom_psf, geom_edisp=geom_edisp
    )

    filename = tmpdir / "test.fits"
    dataset.write(filename)

    dataset = MapDataset.read(filename, format="gadf")

    assert isinstance(dataset.counts.geom, WcsGeom)
    assert isinstance(dataset.exposure.geom, WcsGeom)
    assert isinstance(dataset.background.geom, WcsGeom)

    assert isinstance(dataset.psf.psf_map.geom.region, CircleSkyRegion)
    assert isinstance(dataset.edisp.edisp_map.geom.region, CircleSkyRegion)


@requires_data()
def test_map_dataset_region_geom_npred():
    dataset = MapDataset.read("$GAMMAPY_DATA/cta-1dc-gc/cta-1dc-gc.fits.gz")

    pwl = PowerLawSpectralModel()
    point = PointSpatialModel(lon_0="0 deg", lat_0="0 deg", frame="galactic")
    model_1 = SkyModel(pwl, point, name="model-1")

    pwl = PowerLawSpectralModel(amplitude="1e-11 TeV-1 cm-2 s-1")
    gauss = GaussianSpatialModel(
        lon_0="0.3 deg", lat_0="0.3 deg", sigma="0.5 deg", frame="galactic"
    )
    model_2 = SkyModel(pwl, gauss, name="model-2")

    dataset.models = [model_1, model_2]

    region = RegionGeom.create("galactic;circle(0, 0, 0.4)").region
    npred_ref = dataset.npred().to_region_nd_map(region)

    dataset_spec = dataset.to_region_map_dataset(region)
    dataset_spec.models = [model_1, model_2]

    npred = dataset_spec.npred()

    assert_allclose(npred_ref.data, npred.data, rtol=1e-2)


@requires_dependency("healpy")
def test_map_dataset_create_hpx_geom(geom_hpx):

    dataset = MapDataset.create(**geom_hpx, binsz_irf=10 * u.deg)

    assert isinstance(dataset.counts.geom, HpxGeom)
    assert dataset.counts.data.shape == (3, 12288)

    assert isinstance(dataset.background.geom, HpxGeom)
    assert dataset.background.data.shape == (3, 12288)

    assert isinstance(dataset.exposure.geom, HpxGeom)
    assert dataset.exposure.data.shape == (4, 12288)

    assert isinstance(dataset.edisp.edisp_map.geom, HpxGeom)
    assert dataset.edisp.edisp_map.data.shape == (4, 3, 768)

    assert isinstance(dataset.psf.psf_map.geom, HpxGeom)
    assert dataset.psf.psf_map.data.shape == (4, 66, 768)


@requires_dependency("healpy")
def test_map_dataset_create_hpx_geom_partial(geom_hpx_partial):

    dataset = MapDataset.create(**geom_hpx_partial, binsz_irf=2 * u.deg)

    assert isinstance(dataset.counts.geom, HpxGeom)
    assert dataset.counts.data.shape == (3, 90)

    assert isinstance(dataset.background.geom, HpxGeom)
    assert dataset.background.data.shape == (3, 90)

    assert isinstance(dataset.exposure.geom, HpxGeom)
    assert dataset.exposure.data.shape == (4, 90)

    assert isinstance(dataset.edisp.edisp_map.geom, HpxGeom)
    assert dataset.edisp.edisp_map.data.shape == (4, 3, 24)

    assert isinstance(dataset.psf.psf_map.geom, HpxGeom)
    assert dataset.psf.psf_map.data.shape == (4, 66, 24)


@requires_dependency("healpy")
def test_map_dataset_stack_hpx_geom(geom_hpx_partial, geom_hpx):

    dataset_all = MapDataset.create(**geom_hpx, binsz_irf=5 * u.deg)

    gti = GTI.create(start=0 * u.s, stop=30 * u.min)
    dataset_cutout = MapDataset.create(**geom_hpx_partial, binsz_irf=5 * u.deg, gti=gti)
    dataset_cutout.counts.data += 1
    dataset_cutout.background.data += 1
    dataset_cutout.exposure.data += 1
    dataset_cutout.mask_safe.data[...] = True

    dataset_all.stack(dataset_cutout)

    assert_allclose(dataset_all.counts.data.sum(), 3 * 90)
    assert_allclose(dataset_all.background.data.sum(), 3 * 90)
    assert_allclose(dataset_all.exposure.data.sum(), 4 * 90)


@requires_data()
@requires_dependency("healpy")
def test_map_dataset_hpx_geom_npred(geom_hpx_partial):
    hpx_geom = geom_hpx_partial["geom"]
    hpx_true = hpx_geom.to_image().to_cube([geom_hpx_partial["energy_axis_true"]])
    dataset = get_map_dataset(hpx_geom, hpx_true, edisp="edispkernelmap")

    pwl = PowerLawSpectralModel()
    point = PointSpatialModel(lon_0="110 deg", lat_0="75 deg", frame="galactic")
    sky_model = SkyModel(pwl, point)

    dataset.models = [sky_model]

    assert_allclose(dataset.npred().data.sum(), 54, rtol=1e-3)<|MERGE_RESOLUTION|>--- conflicted
+++ resolved
@@ -1590,7 +1590,6 @@
     assert_allclose(downsampled.alpha.data, 0.5)
 
 
-<<<<<<< HEAD
 def test_compute_flux_spatial():
     center = SkyCoord("0 deg", "0 deg", frame="galactic")
     region = CircleSkyRegion(center=center, radius=0.1 * u.deg)
@@ -1653,8 +1652,6 @@
     assert_allclose(flux, 1.0)
 
 
-=======
->>>>>>> 12a87b24
 @requires_data()
 def test_source_outside_geom(sky_model, geom, geom_etrue):
     dataset = get_map_dataset(geom, geom_etrue)
