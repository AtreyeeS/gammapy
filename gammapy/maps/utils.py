--- conflicted
+++ resolved
@@ -1,10 +1,6 @@
 # Licensed under a 3-clause BSD style license - see LICENSE.rst
 import numpy as np
 from astropy import units as u
-<<<<<<< HEAD
-from astropy.io import fits
-import json
-=======
 from astropy.coordinates import Angle
 
 
@@ -40,7 +36,6 @@
         binsz[:2] = Angle(binsz[:2], unit="deg").deg
         return binsz
     return Angle(binsz, unit="deg").deg
->>>>>>> e744b42c
 
 
 def coordsys_to_frame(coordsys):
@@ -91,66 +86,6 @@
 INVALID_INDEX = InvalidIndex()
 
 
-<<<<<<< HEAD
-def find_bands_hdu(hdu_list, hdu):
-    """Discover the extension name of the BANDS HDU.
-
-    Parameters
-    ----------
-    hdu_list : `~astropy.io.fits.HDUList`
-
-    hdu : `~astropy.io.fits.BinTableHDU` or `~astropy.io.fits.ImageHDU`
-
-    Returns
-    -------
-    hduname : str
-        Extension name of the BANDS HDU.  None if no BANDS HDU was found.
-    """
-    if "BANDSHDU" in hdu.header:
-        return hdu.header["BANDSHDU"]
-
-    has_cube_data = False
-
-    if (
-        isinstance(hdu, (fits.ImageHDU, fits.PrimaryHDU))
-        and hdu.header.get("NAXIS", None) == 3
-    ):
-        has_cube_data = True
-    elif isinstance(hdu, fits.BinTableHDU):
-        if (
-            hdu.header.get("INDXSCHM", "") in ["EXPLICIT", "IMPLICIT", ""]
-            and len(hdu.columns) > 1
-        ):
-            has_cube_data = True
-
-    if has_cube_data:
-        if "EBOUNDS" in hdu_list:
-            return "EBOUNDS"
-        elif "ENERGIES" in hdu_list:
-            return "ENERGIES"
-
-    return None
-
-
-def find_hdu(hdulist):
-    """Find the first non-empty HDU."""
-    for hdu in hdulist:
-        if hdu.data is not None:
-            return hdu
-
-    raise AttributeError("No Image or BinTable HDU found.")
-
-
-def find_bintable_hdu(hdulist):
-    for hdu in hdulist:
-        if hdu.data is not None and isinstance(hdu, fits.BinTableHDU):
-            return hdu
-
-    raise AttributeError("No BinTable HDU found.")
-
-
-=======
->>>>>>> e744b42c
 def edges_from_lo_hi(edges_lo, edges_hi):
     if np.isscalar(edges_lo.value) and np.isscalar(edges_hi.value):
         return u.Quantity([edges_lo, edges_hi])
@@ -160,41 +95,4 @@
         edges = edges.insert(len(edges), edges_hi[-1])
     except AttributeError:
         edges = np.insert(edges, len(edges), edges_hi[-1])
-<<<<<<< HEAD
-    return edges
-
-
-def slice_to_str(slice_):
-    return f"{slice_.start}:{slice_.stop}"
-
-
-def str_to_slice(slice_str):
-    start, stop = slice_str.split(":")
-    return slice(int(start), int(stop))
-
-
-class JsonQuantityEncoder(json.JSONEncoder):
-    """Support for quantities that JSON default encoder"""
-    def default(self, obj):
-        if isinstance(obj, u.Quantity):
-            return obj.to_string()
-
-        return json.JSONEncoder.default(self, obj)
-
-
-class JsonQuantityDecoder(json.JSONDecoder):
-    """Support for quantities that JSON default encoder"""
-    def __init__(self, *args, **kwargs):
-        super().__init__(object_hook=self.object_hook, *args, **kwargs)
-
-    @staticmethod
-    def object_hook(data):
-        for key, value in data.items():
-            try:
-                data[key] = u.Quantity(value)
-            except TypeError:
-                continue
-        return data
-=======
-    return edges
->>>>>>> e744b42c
+    return edges