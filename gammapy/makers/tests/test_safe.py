--- conflicted
+++ resolved
@@ -59,17 +59,6 @@
     assert_allclose(mask_energy_aeff_default.data.sum(), 1936)
 
     mask_aeff_max = safe_mask_maker.make_mask_energy_aeff_max(dataset)
-<<<<<<< HEAD
-    assert_allclose(mask_aeff_max.data.sum(), 1210)
-
-    mask_edisp_bias = safe_mask_maker.make_mask_energy_edisp_bias(dataset)
-    assert_allclose(mask_edisp_bias.data.sum(), 1815)
-
-    mask_bkg_peak = safe_mask_maker.make_mask_energy_bkg_peak(dataset)
-    assert_allclose(mask_bkg_peak.data.sum(), 1815)      
-    assert caplog.records[-1].levelname == "WARNING"
-    assert caplog.records[-1].message == "No default thresholds defined for obs 110380"
-=======
     mask_aeff_max_offset = safe_mask_maker_offset.make_mask_energy_aeff_max(
         dataset, obs
     )
@@ -126,5 +115,4 @@
     assert_allclose(bkg[mask_nonan].max(), 20.656366)
 
     dataset = safe_mask_maker_nonan.run(dataset, obs)
-    assert_allclose(dataset.mask_safe, mask_nonan)
->>>>>>> e744b42c
+    assert_allclose(dataset.mask_safe, mask_nonan)