--- conflicted
+++ resolved
@@ -148,11 +148,7 @@
     assert_allclose(val.value, desired)
     radius = model.evaluation_radius
     assert radius.unit == "deg"
-<<<<<<< HEAD
-    assert_allclose(radius.value, r_0.value + model.edge.value)
-=======
     assert_allclose(radius.to_value("deg"), 2.222)
->>>>>>> e744b42c
 
     # test the normalization for an elongated ellipse near the Galactic Plane
     m_geom_1 = WcsGeom.create(
@@ -172,11 +168,7 @@
 
     radius = model_1.evaluation_radius
     assert radius.unit == "deg"
-<<<<<<< HEAD
-    assert_allclose(radius.value, r_0.value + model.edge.value)
-=======
     assert_allclose(radius.to_value("deg"), 11.11)
->>>>>>> e744b42c
     # test rotation
     r_0 = 2 * u.deg
     semi_minor = 1 * u.deg
@@ -273,15 +265,10 @@
     lat = -39.8 * u.deg
     val = model(lon, lat)
 
-<<<<<<< HEAD
-    assert caplog.records[-1].levelname == "WARNING"
-    assert caplog.records[-1].message == "Missing spatial template unit, assuming sr^-1"
-=======
     assert "WARNING" in [_.levelname for _ in caplog.records]
     assert "Missing spatial template unit, assuming sr^-1" in [
         _.message for _ in caplog.records
     ]
->>>>>>> e744b42c
 
     assert val.unit == "sr-1"
     desired = [3269.178107, 0]
@@ -387,11 +374,7 @@
         model.plot_error(ax=ax)
 
 
-<<<<<<< HEAD
-def test_integrate_geom():
-=======
 def test_integrate_region_geom():
->>>>>>> e744b42c
     center = SkyCoord("0d", "0d", frame="icrs")
     model = GaussianSpatialModel(lon="0d", lat="0d", sigma=0.1 * u.deg, frame="icrs")
 
@@ -401,29 +384,18 @@
     circle_small = CircleSkyRegion(center, radius_small)
 
     geom_large, geom_small = (
-<<<<<<< HEAD
-        RegionGeom(region=circle_large, binsz_wcs="0.01deg"),
-        RegionGeom(region=circle_small, binsz_wcs="0.01deg"),
+        RegionGeom(region=circle_large),
+        RegionGeom(region=circle_small, binsz_wcs="0.01d"),
     )
 
     integral_large, integral_small = (
         model.integrate_geom(geom_large).data,
         model.integrate_geom(geom_small).data,
     )
-=======
-        RegionGeom(region=circle_large),
-        RegionGeom(region=circle_small, binsz_wcs="0.01d"),
-    )
-
-    integral_large, integral_small = (
-        model.integrate_geom(geom_large).data,
-        model.integrate_geom(geom_small).data,
-    )
 
     assert_allclose(integral_large[0], 1, rtol=0.001)
     assert_allclose(integral_small[0], 0.3953, rtol=0.001)
 
->>>>>>> e744b42c
 
 def test_integrate_wcs_geom():
     center = SkyCoord("0d", "0d", frame="icrs")
@@ -458,16 +430,8 @@
     square = RectangleSkyRegion(center, radius, radius)
 
     axis = MapAxis.from_energy_bounds("1 TeV", "10 TeV", nbin=10)
-<<<<<<< HEAD
-    geom = RegionGeom(region=square, axes=[axis], binsz_wcs="0.01deg")
+    geom = RegionGeom(region=square, axes=[axis])
 
     integral = model.integrate_geom(geom).data
 
-    assert_allclose(integral, 1, rtol=0.01)
-=======
-    geom = RegionGeom(region=square, axes=[axis])
-
-    integral = model.integrate_geom(geom).data
-
-    assert_allclose(integral, 1, rtol=0.0001)
->>>>>>> e744b42c
+    assert_allclose(integral, 1, rtol=0.0001)