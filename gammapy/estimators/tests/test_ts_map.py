--- conflicted
+++ resolved
@@ -138,9 +138,6 @@
 
 @requires_data()
 def test_compute_ts_map_psf(fermi_dataset):
-<<<<<<< HEAD
-    estimator = TSMapEstimator(kernel_width="1 deg", selection_optional="all")
-=======
     spatial_model = PointSpatialModel()
     spectral_model = PowerLawSpectralModel(amplitude="1e-22 cm-2 s-1 keV-1")
     model = SkyModel(spatial_model=spatial_model, spectral_model=spectral_model)
@@ -148,7 +145,6 @@
     estimator = TSMapEstimator(
         model=model, kernel_width="1 deg", selection_optional="all"
     )
->>>>>>> e744b42c
     result = estimator.run(fermi_dataset)
 
     assert_allclose(result["ts"].data[0, 29, 29], 833.38, rtol=2e-3)
@@ -202,14 +198,10 @@
     model = SkyModel(spatial_model=spatial_model, spectral_model=spectral_model)
 
     ts_estimator = TSMapEstimator(
-<<<<<<< HEAD
-        model=model, downsampling_factor=2, kernel_width="1 deg", selection_optional=["ul"]
-=======
         model=model,
         downsampling_factor=2,
         kernel_width="1 deg",
         selection_optional=["ul"]
->>>>>>> e744b42c
     )
     result = ts_estimator.run(input_dataset)
 
