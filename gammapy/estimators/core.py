--- conflicted
+++ resolved
@@ -3,22 +3,12 @@
 import inspect
 from copy import deepcopy
 import numpy as np
-<<<<<<< HEAD
-from astropy.table import Table
-from gammapy.modeling.models import Model
-from gammapy.maps import MapAxis
-=======
 from astropy import units as u
 from gammapy.modeling.models import Model
 from gammapy.maps import MapAxis
 
->>>>>>> e744b42c
 
-__all__ = ["Estimator", "FluxEstimate"]
-
-SED_TYPES = ["dnde", "e2dnde", "flux", "eflux"]
-
-OPTIONAL_QUANTITIES = ["err", "errn", "errp", "ul", "scan"]
+__all__ = ["Estimator"]
 
 
 class Estimator(abc.ABC):
@@ -98,212 +88,4 @@
             else:
                 s += f"\t{name:{max_len}s}: {value}\n"
 
-        return s.expandtabs(tabsize=2)
-
-
-class FluxEstimate:
-    """A flux estimate produced by an Estimator.
-
-    Follows the likelihood SED type description and allows norm values
-    to be converted to dnde, flux, eflux and e2dnde
-
-    The flux is converted according to the input spectral model. The latter must be the one used to
-    obtain the 'norm' values of the input data.
-
-    The energy axis is obtained from the input data:
-    - directly from the energy `MapAxis if the input data is a `dict` of `Map``
-    - from the 'e_min' and 'e_max' columns in the input data is an `~astropy.table.Table`
-
-    Parameters
-    ----------
-    data : dict of `Map` or `Table`
-        Mappable containing the sed data with at least a 'norm' entry.
-        If data is a Table, it should contain 'e_min' and 'e_max' columns.
-    spectral_model : `SpectralModel`
-        Reference spectral model used to produce the input data.
-    """
-
-    def __init__(self, data, spectral_model):
-        # TODO: Check data
-        self.data = data
-
-        if hasattr(self.data["norm"], "geom"):
-            self.energy_axis = self.data["norm"].geom.axes["energy"]
-            self._keys = self.data.keys()
-            self._expand_slice = (slice(None), np.newaxis, np.newaxis)
-        else:
-            # Here we assume there is only one row per energy
-            e_edges = self.data["e_min"].quantity
-            e_edges = e_edges.insert(len(self.data), self.data["e_max"].quantity[-1])
-            self.energy_axis = MapAxis.from_energy_edges(e_edges)
-            self._keys = self.data.columns
-            self._expand_slice = slice(None)
-
-        # Note that here we could use the specification from dnde_ref to build piecewise PL
-        # But does it work beyond min and max centers?
-        self.spectral_model = spectral_model
-
-        self._available_quantities = []
-
-        for quantity in OPTIONAL_QUANTITIES:
-            norm_quantity = f"norm_{quantity}"
-            if norm_quantity in self._keys:
-                self._available_quantities.append(quantity)
-
-    # TODO: add support for scan
-
-    def _check_norm_quantity(self, quantity):
-        if not quantity in self._available_quantities:
-            raise KeyError(
-                f"Cannot compute required flux quantity. {quantity} is not defined on current flux estimate."
-            )
-
-    @property
-    def norm(self):
-        return self.data["norm"]
-
-    @property
-    def norm_err(self):
-        self._check_norm_quantity("err")
-        return self.data["norm_err"]
-
-    @property
-    def norm_errn(self):
-        self._check_norm_quantity("errn")
-        return self.data["norm_errn"]
-
-    @property
-    def norm_errp(self):
-        self._check_norm_quantity("errp")
-        return self.data["norm_errp"]
-
-    @property
-    def norm_ul(self):
-        self._check_norm_quantity("ul")
-        return self.data["norm_ul"]
-
-    @property
-    def dnde_ref(self):
-        result = self.spectral_model(self.energy_axis.center)
-        return result[self._expand_slice]
-
-    @property
-    def e2dnde_ref(self):
-        result = (
-            self.spectral_model(self.energy_axis.center) * self.energy_axis.center ** 2
-        )
-        return result[self._expand_slice]
-
-    @property
-    def flux_ref(self):
-        energy_min = self.energy_axis.edges[:-1]
-        energy_max = self.energy_axis.edges[1:]
-        result = self.spectral_model.integral(energy_min, energy_max)
-        return result[self._expand_slice]
-
-    @property
-    def eflux_ref(self):
-        energy_min = self.energy_axis.edges[:-1]
-        energy_max = self.energy_axis.edges[1:]
-        result = self.spectral_model.energy_flux(energy_min, energy_max)
-        return result[self._expand_slice]
-
-    @property
-    def dnde(self):
-        """Return differential flux (dnde) SED values."""
-        return self.norm * self.dnde_ref
-
-    @property
-    def dnde_err(self):
-        """Return differential flux (dnde) SED errors."""
-        return self.norm_err * self.dnde_ref
-
-    @property
-    def dnde_errn(self):
-        """Return differential flux (dnde) SED negative errors."""
-        return self.norm_errn * self.dnde_ref
-
-    @property
-    def dnde_errp(self):
-        """Return differential flux (dnde) SED positive errors."""
-        return self.norm_errp * self.dnde_ref
-
-    @property
-    def dnde_ul(self):
-        """Return differential flux (dnde) SED upper limit."""
-        return self.norm_ul * self.dnde_ref
-
-    @property
-    def e2dnde(self):
-        """Return differential energy flux (e2dnde) SED values."""
-        return self.norm * self.e2dnde_ref
-
-    @property
-    def e2dnde_err(self):
-        """Return differential energy flux (e2dnde) SED errors."""
-        return self.norm_err * self.e2dnde_ref
-
-    @property
-    def e2dnde_errn(self):
-        """Return differential energy flux (e2dnde) SED negative errors."""
-        return self.norm_errn * self.e2dnde_ref
-
-    @property
-    def e2dnde_errp(self):
-        """Return differential energy flux (e2dnde) SED positive errors."""
-        return self.norm_errp * self.e2dnde_ref
-
-    @property
-    def e2dnde_ul(self):
-        """Return differential energy flux (e2dnde) SED upper limit."""
-        return self.norm_ul * self.e2dnde_ref
-
-    @property
-    def flux(self):
-        """Return integral flux (flux) SED values."""
-        return self.norm * self.flux_ref
-
-    @property
-    def flux_err(self):
-        """Return integral flux (flux) SED values."""
-        return self.norm_err * self.flux_ref
-
-    @property
-    def flux_errn(self):
-        """Return integral flux (flux) SED negative errors."""
-        return self.norm_errn * self.flux_ref
-
-    @property
-    def flux_errp(self):
-        """Return integral flux (flux) SED positive errors."""
-        return self.norm_errp * self.flux_ref
-
-    @property
-    def flux_ul(self):
-        """Return integral flux (flux) SED upper limits."""
-        return self.norm_ul * self.flux_ref
-
-    @property
-    def eflux(self):
-        """Return energy flux (eflux) SED values."""
-        return self.norm * self.eflux_ref
-
-    @property
-    def eflux_err(self):
-        """Return energy flux (eflux) SED errors."""
-        return self.norm_err * self.eflux_ref
-
-    @property
-    def eflux_errn(self):
-        """Return energy flux (eflux) SED negative errors."""
-        return self.norm_errn * self.eflux_ref
-
-    @property
-    def eflux_errp(self):
-        """Return energy flux (eflux) SED positive errors."""
-        return self.norm_errp * self.eflux_ref
-
-    @property
-    def eflux_ul(self):
-        """Return energy flux (eflux) SED upper limits."""
-        return self.norm_ul * self.eflux_ref+        return s.expandtabs(tabsize=2)